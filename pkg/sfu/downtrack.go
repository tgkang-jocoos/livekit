package sfu

import (
	"encoding/binary"
	"errors"
	"fmt"
	"io"
	"strings"
	"sync"
	"time"

	"github.com/pion/rtcp"
	"github.com/pion/rtp"
	"github.com/pion/sdp/v3"
	"github.com/pion/transport/v2/packetio"
	"github.com/pion/webrtc/v3"
	"go.uber.org/atomic"

	"github.com/livekit/protocol/livekit"
	"github.com/livekit/protocol/logger"

	"github.com/livekit/livekit-server/pkg/sfu/buffer"
	"github.com/livekit/livekit-server/pkg/sfu/connectionquality"
	dd "github.com/livekit/livekit-server/pkg/sfu/dependencydescriptor"
	"github.com/livekit/livekit-server/pkg/sfu/pacer"
	"github.com/livekit/livekit-server/pkg/sfu/rtpextension"
)

// TrackSender defines an interface send media to remote peer
type TrackSender interface {
	UpTrackLayersChange()
	UpTrackBitrateAvailabilityChange()
	UpTrackMaxPublishedLayerChange(maxPublishedLayer int32)
	UpTrackMaxTemporalLayerSeenChange(maxTemporalLayerSeen int32)
	UpTrackBitrateReport(availableLayers []int32, bitrates Bitrates)
	WriteRTP(p *buffer.ExtPacket, layer int32) error
	Close()
	IsClosed() bool
	// ID is the globally unique identifier for this Track.
	ID() string
	SubscriberID() livekit.ParticipantID
	TrackInfoAvailable()
	HandleRTCPSenderReportData(payloadType webrtc.PayloadType, layer int32, srData *buffer.RTCPSenderReportData) error
	SetUpstreamRTT(rttMs uint32)
}

const (
	RTPPaddingMaxPayloadSize      = 255
	RTPPaddingEstimatedHeaderSize = 20
	RTPBlankFramesMuteSeconds     = float32(1.0)
	RTPBlankFramesCloseSeconds    = float32(0.2)

	FlagStopRTXOnPLI = true

	keyFrameIntervalMin = 200
	keyFrameIntervalMax = 1000
	flushTimeout        = 1 * time.Second

	maxPadding = 2000

	waitBeforeSendPaddingOnMute = 100 * time.Millisecond
	maxPaddingOnMuteDuration    = 5 * time.Second

	playoutDelayUpdateInterval = 1 * time.Second
)

var (
	ErrUnknownKind                       = errors.New("unknown kind of codec")
	ErrOutOfOrderSequenceNumberCacheMiss = errors.New("out-of-order sequence number not found in cache")
	ErrPaddingOnlyPacket                 = errors.New("padding only packet that need not be forwarded")
	ErrDuplicatePacket                   = errors.New("duplicate packet")
	ErrPaddingNotOnFrameBoundary         = errors.New("padding cannot send on non-frame boundary")
	ErrDownTrackAlreadyBound             = errors.New("already bound")
)

var (
	VP8KeyFrame8x8 = []byte{
		0x10, 0x02, 0x00, 0x9d, 0x01, 0x2a, 0x08, 0x00,
		0x08, 0x00, 0x00, 0x47, 0x08, 0x85, 0x85, 0x88,
		0x85, 0x84, 0x88, 0x02, 0x02, 0x00, 0x0c, 0x0d,
		0x60, 0x00, 0xfe, 0xff, 0xab, 0x50, 0x80,
	}

	H264KeyFrame2x2SPS = []byte{
		0x67, 0x42, 0xc0, 0x1f, 0x0f, 0xd9, 0x1f, 0x88,
		0x88, 0x84, 0x00, 0x00, 0x03, 0x00, 0x04, 0x00,
		0x00, 0x03, 0x00, 0xc8, 0x3c, 0x60, 0xc9, 0x20,
	}
	H264KeyFrame2x2PPS = []byte{
		0x68, 0x87, 0xcb, 0x83, 0xcb, 0x20,
	}
	H264KeyFrame2x2IDR = []byte{
		0x65, 0x88, 0x84, 0x0a, 0xf2, 0x62, 0x80, 0x00,
		0xa7, 0xbe,
	}
	H264KeyFrame2x2 = [][]byte{H264KeyFrame2x2SPS, H264KeyFrame2x2PPS, H264KeyFrame2x2IDR}

	OpusSilenceFrame = []byte{
		0xf8, 0xff, 0xfe, 0x00, 0x00, 0x00, 0x00, 0x00,
		0x00, 0x00, 0x00, 0x00, 0x00, 0x00, 0x00, 0x00,
		0x00, 0x00, 0x00, 0x00, 0x00, 0x00, 0x00, 0x00,
		0x00, 0x00, 0x00, 0x00, 0x00, 0x00, 0x00, 0x00,
		0x00, 0x00, 0x00, 0x00, 0x00, 0x00, 0x00, 0x00,
		0x00, 0x00, 0x00, 0x00, 0x00, 0x00, 0x00, 0x00,
		0x00, 0x00, 0x00, 0x00, 0x00, 0x00, 0x00, 0x00,
		0x00, 0x00, 0x00, 0x00, 0x00, 0x00, 0x00, 0x00,
		0x00, 0x00, 0x00, 0x00, 0x00, 0x00, 0x00, 0x00,
		0x00, 0x00, 0x00, 0x00, 0x00, 0x00, 0x00, 0x00,
	}
)

// -------------------------------------------------------------------

type DownTrackState struct {
	RTPStats                       *buffer.RTPStats
	DeltaStatsSnapshotId           uint32
	DeltaStatsOverriddenSnapshotId uint32
	ForwarderState                 ForwarderState
}

func (d DownTrackState) String() string {
	return fmt.Sprintf("DownTrackState{rtpStats: %s, delta: %d, deltaOverridden: %d, forwarder: %s}",
		d.RTPStats.ToString(), d.DeltaStatsSnapshotId, d.DeltaStatsOverriddenSnapshotId, d.ForwarderState.String())
}

// -------------------------------------------------------------------

type NackInfo struct {
	Timestamp      uint32
	SequenceNumber uint16
	Attempts       uint8
}

type DownTrackStreamAllocatorListener interface {
	// RTCP received
	OnREMB(dt *DownTrack, remb *rtcp.ReceiverEstimatedMaximumBitrate)
	OnTransportCCFeedback(dt *DownTrack, cc *rtcp.TransportLayerCC)

	// video layer availability changed
	OnAvailableLayersChanged(dt *DownTrack)

	// video layer bitrate availability changed
	OnBitrateAvailabilityChanged(dt *DownTrack)

	// max published spatial layer changed
	OnMaxPublishedSpatialChanged(dt *DownTrack)

	// max published temporal layer changed
	OnMaxPublishedTemporalChanged(dt *DownTrack)

	// subscription changed - mute/unmute
	OnSubscriptionChanged(dt *DownTrack)

	// subscribed max video layer changed
	OnSubscribedLayerChanged(dt *DownTrack, layers buffer.VideoLayer)

	// stream resumed
	OnResume(dt *DownTrack)

	// packet(s) sent
	OnPacketsSent(dt *DownTrack, size int)

	// NACKs received
	OnNACK(dt *DownTrack, nackInfos []NackInfo)

	// RTCP Receiver Report received
	OnRTCPReceiverReport(dt *DownTrack, rr rtcp.ReceptionReport)
}

type ReceiverReportListener func(dt *DownTrack, report *rtcp.ReceiverReport)

type DowntrackParams struct {
	Codecs            []webrtc.RTPCodecParameters
	Receiver          TrackReceiver
	BufferFactory     *buffer.Factory
	SubID             livekit.ParticipantID
	StreamID          string
	MaxTrack          int
	PlayoutDelayLimit *livekit.PlayoutDelay
	Pacer             pacer.Pacer
	Logger            logger.Logger
}

// DownTrack implements TrackLocal, is the track used to write packets
// to SFU Subscriber, the track handle the packets for simple, simulcast
// and SVC Publisher.
// A DownTrack has the following lifecycle
// - new
// - bound / unbound
// - closed
// once closed, a DownTrack cannot be re-used.
type DownTrack struct {
	params      DowntrackParams
	id          livekit.TrackID
	kind        webrtc.RTPCodecType
	mime        string
	ssrc        uint32
	payloadType uint8
	sequencer   *sequencer

	forwarder *Forwarder

	upstreamCodecs            []webrtc.RTPCodecParameters
	codec                     webrtc.RTPCodecCapability
	absSendTimeExtID          int
	transportWideExtID        int
	dependencyDescriptorExtID int
	playoutDelayExtID         int
	transceiver               atomic.Pointer[webrtc.RTPTransceiver]
	writeStream               webrtc.TrackLocalWriter
	rtcpReader                *buffer.RTCPReader
	onCloseHandler            func(willBeResumed bool)
	onBinding                 func(error)

	listenerLock            sync.RWMutex
	receiverReportListeners []ReceiverReportListener

	bindLock sync.Mutex
	bound    atomic.Bool

	isClosed             atomic.Bool
	connected            atomic.Bool
	bindAndConnectedOnce atomic.Bool

	rtpStats *buffer.RTPStats

	totalRepeatedNACKs atomic.Uint32

	keyFrameRequestGeneration atomic.Uint32

	blankFramesGeneration atomic.Uint32

	connectionStats                *connectionquality.ConnectionStats
	deltaStatsSnapshotId           uint32
	deltaStatsOverriddenSnapshotId uint32

	isNACKThrottled atomic.Bool

	activePaddingOnMuteUpTrack atomic.Bool

	streamAllocatorLock             sync.RWMutex
	streamAllocatorListener         DownTrackStreamAllocatorListener
	streamAllocatorReportGeneration int
	streamAllocatorBytesCounter     atomic.Uint32
	bytesSent                       atomic.Uint32
	bytesRetransmitted              atomic.Uint32
	upstreamRtt                     atomic.Uint32
	playoutDelay                    atomic.Value //rtpextension.PlayOutDelay
	playoutDelayBytes               atomic.Value //bytes of marshalled playout delay
	playoutUpdateLock               sync.RWMutex
	lastPlayoutUpdateAt             time.Time

	pacer pacer.Pacer

	// update stats
	onStatsUpdate func(dt *DownTrack, stat *livekit.AnalyticsStat)

	// when max subscribed layer changes
	onMaxSubscribedLayerChanged func(dt *DownTrack, layer int32)

	// update rtt
	onRttUpdate func(dt *DownTrack, rtt uint32)
}

// NewDownTrack returns a DownTrack.
func NewDownTrack(params DowntrackParams) (*DownTrack, error) {
	codecs := params.Codecs
	var kind webrtc.RTPCodecType
	switch {
	case strings.HasPrefix(codecs[0].MimeType, "audio/"):
		kind = webrtc.RTPCodecTypeAudio
	case strings.HasPrefix(codecs[0].MimeType, "video/"):
		kind = webrtc.RTPCodecTypeVideo
	default:
		kind = webrtc.RTPCodecType(0)
	}

	d := &DownTrack{
		params:         params,
		id:             params.Receiver.TrackID(),
		upstreamCodecs: codecs,
		kind:           kind,
		codec:          codecs[0].RTPCodecCapability,
		pacer:          params.Pacer,
	}
	d.forwarder = NewForwarder(
		d.kind,
		params.Logger,
		d.params.Receiver.GetReferenceLayerRTPTimestamp,
		d.getExpectedRTPTimestamp,
	)
	d.forwarder.OnParkedLayerExpired(func() {
		if sal := d.getStreamAllocatorListener(); sal != nil {
			sal.OnSubscriptionChanged(d)
		}
	})

	d.rtpStats = buffer.NewRTPStats(buffer.RTPStatsParams{
		ClockRate:              d.codec.ClockRate,
		IsReceiverReportDriven: true,
		Logger:                 params.Logger,
	})
	d.deltaStatsSnapshotId = d.rtpStats.NewSnapshotId()
	d.deltaStatsOverriddenSnapshotId = d.rtpStats.NewSnapshotId()

	d.connectionStats = connectionquality.NewConnectionStats(connectionquality.ConnectionStatsParams{
		MimeType:                  codecs[0].MimeType, // LK-TODO have to notify on codec change
		IsFECEnabled:              strings.EqualFold(codecs[0].MimeType, webrtc.MimeTypeOpus) && strings.Contains(strings.ToLower(codecs[0].SDPFmtpLine), "fec"),
		GetDeltaStats:             d.getDeltaStats,
		GetDeltaStatsOverridden:   d.getDeltaStatsOverridden,
		GetLastReceiverReportTime: func() time.Time { return d.rtpStats.LastReceiverReport() },
		Logger:                    params.Logger.WithValues("direction", "down"),
	})
	d.connectionStats.OnStatsUpdate(func(_cs *connectionquality.ConnectionStats, stat *livekit.AnalyticsStat) {
		if d.onStatsUpdate != nil {
			d.onStatsUpdate(d, stat)
		}
	})

	// set initial playout delay to minimum value

	if d.params.PlayoutDelayLimit.GetEnabled() && d.params.PlayoutDelayLimit.GetMin() > 0 {
		d.playoutDelay.Store(rtpextension.PlayoutDelayFromValue(
			uint16(d.params.PlayoutDelayLimit.GetMin()),
			uint16(d.params.PlayoutDelayLimit.GetMax()),
		))
		b, err := d.playoutDelay.Load().(rtpextension.PlayOutDelay).Marshal()
		if err == nil {
			d.playoutDelayBytes.Store(b)
		}
	}

	return d, nil
}

// Bind is called by the PeerConnection after negotiation is complete
// This asserts that the code requested is supported by the remote peer.
// If so it sets up all the state (SSRC and PayloadType) to have a call
func (d *DownTrack) Bind(t webrtc.TrackLocalContext) (webrtc.RTPCodecParameters, error) {
	d.bindLock.Lock()
	if d.bound.Load() {
		d.bindLock.Unlock()
		return webrtc.RTPCodecParameters{}, ErrDownTrackAlreadyBound
	}
	var codec webrtc.RTPCodecParameters
	for _, c := range d.upstreamCodecs {
		matchCodec, err := codecParametersFuzzySearch(c, t.CodecParameters())
		if err == nil {
			codec = matchCodec
			break
		}
	}

	if codec.MimeType == "" {
		err := webrtc.ErrUnsupportedCodec
		onBinding := d.onBinding
		d.bindLock.Unlock()
		d.params.Logger.Infow("bind error for unsupported codec", "codecs", d.upstreamCodecs, "remoteParameters", t.CodecParameters())
		if onBinding != nil {
			onBinding(err)
		}
		return webrtc.RTPCodecParameters{}, err
	}

	// if a downtrack is closed before bind, it already unsubscribed from client, don't do subsequent operation and return here.
	if d.IsClosed() {
		d.params.Logger.Debugw("DownTrack closed before bind")
		d.bindLock.Unlock()
		return codec, nil
	}

	d.params.Logger.Debugw("DownTrack.Bind", "codecs", d.upstreamCodecs, "matchCodec", codec, "ssrc", t.SSRC())
	d.ssrc = uint32(t.SSRC())
	d.payloadType = uint8(codec.PayloadType)
	d.writeStream = t.WriteStream()
	d.mime = strings.ToLower(codec.MimeType)
	if rr := d.params.BufferFactory.GetOrNew(packetio.RTCPBufferPacket, uint32(t.SSRC())).(*buffer.RTCPReader); rr != nil {
		rr.OnPacket(func(pkt []byte) {
			d.handleRTCP(pkt)
		})
		d.rtcpReader = rr
	}

	if d.kind == webrtc.RTPCodecTypeAudio {
		d.sequencer = newSequencer(d.params.MaxTrack, 0, d.params.Logger)
	} else {
		d.sequencer = newSequencer(d.params.MaxTrack, maxPadding, d.params.Logger)
	}

	d.codec = codec.RTPCodecCapability
	if d.onBinding != nil {
		d.onBinding(nil)
	}
	d.bound.Store(true)
	d.bindLock.Unlock()

	// Bind is called under RTPSender.mu lock, call the RTPSender.GetParameters in goroutine to avoid deadlock
	go func() {
		if tr := d.transceiver.Load(); tr != nil {
			extensions := tr.Sender().GetParameters().HeaderExtensions
			d.params.Logger.Debugw("negotiated downtrack extensions", "extensions", extensions)
			d.SetRTPHeaderExtensions(extensions)
		}
	}()

	d.forwarder.DetermineCodec(d.codec, d.params.Receiver.HeaderExtensions())

	d.params.Logger.Debugw("downtrack bound")
	d.onBindAndConnected()

	return codec, nil
}

// Unbind implements the teardown logic when the track is no longer needed. This happens
// because a track has been stopped.
func (d *DownTrack) Unbind(_ webrtc.TrackLocalContext) error {
	d.bound.Store(false)
	return nil
}

func (d *DownTrack) TrackInfoAvailable() {
	ti := d.params.Receiver.TrackInfo()
	if ti == nil {
		return
	}
	d.connectionStats.Start(ti, time.Now())
}

func (d *DownTrack) SetStreamAllocatorListener(listener DownTrackStreamAllocatorListener) {
	d.streamAllocatorLock.Lock()
	d.streamAllocatorListener = listener
	d.streamAllocatorLock.Unlock()

	// kick of a gratuitous allocation
	if listener != nil {
		listener.OnSubscriptionChanged(d)
	}
}

func (d *DownTrack) getStreamAllocatorListener() DownTrackStreamAllocatorListener {
	d.streamAllocatorLock.RLock()
	defer d.streamAllocatorLock.RUnlock()

	return d.streamAllocatorListener
}

func (d *DownTrack) SetStreamAllocatorReportInterval(interval time.Duration) {
	d.ClearStreamAllocatorReportInterval()

	if interval == 0 {
		return
	}

	d.streamAllocatorLock.Lock()
	d.streamAllocatorBytesCounter.Store(0)

	d.streamAllocatorReportGeneration++
	gen := d.streamAllocatorReportGeneration
	d.streamAllocatorLock.Unlock()

	go func(generation int) {
		timer := time.NewTimer(interval)
		for {
			<-timer.C

			d.streamAllocatorLock.Lock()
			if generation != d.streamAllocatorReportGeneration {
				d.streamAllocatorLock.Unlock()
				return
			}

			sal := d.streamAllocatorListener
			bytes := d.streamAllocatorBytesCounter.Swap(0)
			d.streamAllocatorLock.Unlock()

			if sal != nil {
				sal.OnPacketsSent(d, int(bytes))
			}

			timer.Reset(interval)
		}
	}(gen)
}

func (d *DownTrack) ClearStreamAllocatorReportInterval() {
	d.streamAllocatorLock.Lock()
	d.streamAllocatorReportGeneration++
	d.streamAllocatorLock.Unlock()
}

// ID is the unique identifier for this Track. This should be unique for the
// stream, but doesn't have to globally unique. A common example would be 'audio' or 'video'
// and StreamID would be 'desktop' or 'webcam'
func (d *DownTrack) ID() string { return string(d.id) }

// Codec returns current track codec capability
func (d *DownTrack) Codec() webrtc.RTPCodecCapability { return d.codec }

// StreamID is the group this track belongs too. This must be unique
func (d *DownTrack) StreamID() string { return d.params.StreamID }

func (d *DownTrack) SubscriberID() livekit.ParticipantID { return d.params.SubID }

// Sets RTP header extensions for this track
func (d *DownTrack) SetRTPHeaderExtensions(rtpHeaderExtensions []webrtc.RTPHeaderExtensionParameter) {
	for _, ext := range rtpHeaderExtensions {
		switch ext.URI {
		case sdp.ABSSendTimeURI:
			d.absSendTimeExtID = ext.ID
		case dd.ExtensionURI:
			d.dependencyDescriptorExtID = ext.ID
		case rtpextension.PlayoutDelayURI:
			d.playoutDelayExtID = ext.ID
		case sdp.TransportCCURI:
			d.transportWideExtID = ext.ID
		}
	}
}

// Kind controls if this TrackLocal is audio or video
func (d *DownTrack) Kind() webrtc.RTPCodecType {
	return d.kind
}

// RID is required by `webrtc.TrackLocal` interface
func (d *DownTrack) RID() string {
	return ""
}

func (d *DownTrack) SSRC() uint32 {
	return d.ssrc
}

func (d *DownTrack) Stop() error {
	if tr := d.transceiver.Load(); tr != nil {
		return tr.Stop()
	}
	return errors.New("downtrack transceiver does not exist")
}

func (d *DownTrack) SetTransceiver(transceiver *webrtc.RTPTransceiver) {
	d.transceiver.Store(transceiver)
}

func (d *DownTrack) GetTransceiver() *webrtc.RTPTransceiver {
	return d.transceiver.Load()
}

func (d *DownTrack) maybeStartKeyFrameRequester() {
	//
	// Always move to next generation to abandon any running key frame requester
	// This ensures that it is stopped if forwarding is disabled due to mute
	// or paused due to bandwidth constraints. A new key frame requester is
	// started if a layer lock is required.
	//
	d.stopKeyFrameRequester()

	locked, layer := d.forwarder.CheckSync()
	if !locked {
		go d.keyFrameRequester(d.keyFrameRequestGeneration.Load(), layer)
	}
}

func (d *DownTrack) stopKeyFrameRequester() {
	d.keyFrameRequestGeneration.Inc()
}

func (d *DownTrack) keyFrameRequester(generation uint32, layer int32) {
	if d.IsClosed() || layer == buffer.InvalidLayerSpatial {
		return
	}
	interval := 2 * d.rtpStats.GetRtt()
	if interval < keyFrameIntervalMin {
		interval = keyFrameIntervalMin
	}
	if interval > keyFrameIntervalMax {
		interval = keyFrameIntervalMax
	}
	ticker := time.NewTicker(time.Duration(interval) * time.Millisecond)
	defer ticker.Stop()
	for {
		if d.connected.Load() {
			d.params.Logger.Debugw("sending PLI for layer lock", "generation", generation, "layer", layer)
			d.params.Receiver.SendPLI(layer, false)
			d.rtpStats.UpdateLayerLockPliAndTime(1)
		}

		<-ticker.C

		if generation != d.keyFrameRequestGeneration.Load() || !d.bound.Load() {
			return
		}
	}
}

// WriteRTP writes an RTP Packet to the DownTrack
func (d *DownTrack) WriteRTP(extPkt *buffer.ExtPacket, layer int32) error {
	if !d.bound.Load() || !d.connected.Load() {
		return nil
	}

	tp, err := d.forwarder.GetTranslationParams(extPkt, layer)
	if tp.shouldDrop {
		if err != nil {
			d.params.Logger.Errorw("write rtp packet failed", err)
		}
		return err
	}

	var payload []byte
	pool := PacketFactory.Get().(*[]byte)
	if len(tp.codecBytes) != 0 {
		incomingVP8, _ := extPkt.Payload.(buffer.VP8)
		payload = d.translateVP8PacketTo(extPkt.Packet, &incomingVP8, tp.codecBytes, pool)
	}
	if payload == nil {
		payload = (*pool)[:len(extPkt.Packet.Payload)]
		copy(payload, extPkt.Packet.Payload)
	}

	if d.sequencer != nil {
		d.sequencer.push(
			extPkt.Packet.SequenceNumber,
			tp.rtp.sequenceNumber,
			tp.rtp.timestamp,
			int8(layer),
			tp.codecBytes,
			tp.ddBytes,
		)
	}

	hdr, err := d.getTranslatedRTPHeader(extPkt, tp)
	if err != nil {
		d.params.Logger.Errorw("write rtp packet failed", err)
		if pool != nil {
			PacketFactory.Put(pool)
		}
		return err
	}

	extensions := []pacer.ExtensionData{{ID: uint8(d.dependencyDescriptorExtID), Payload: tp.ddBytes}}
	if d.playoutDelayExtID != 0 {
		if val := d.playoutDelayBytes.Load(); val != nil {
			// TODO: if current playout delay is acknowledged by RR, stop sending it until delay changed
			extensions = append(extensions, pacer.ExtensionData{ID: uint8(d.playoutDelayExtID), Payload: val.([]byte)})
		}
	}

	d.pacer.Enqueue(pacer.Packet{
		Header:             hdr,
		Extensions:         extensions,
		Payload:            payload,
		AbsSendTimeExtID:   uint8(d.absSendTimeExtID),
		TransportWideExtID: uint8(d.transportWideExtID),
		WriteStream:        d.writeStream,
		Metadata: sendPacketMetadata{
			layer:      layer,
			arrival:    extPkt.Arrival,
			isKeyFrame: extPkt.KeyFrame,
			tp:         tp,
			pool:       pool,
		},
		OnSent: d.packetSent,
	})
	return nil
}

// WritePaddingRTP tries to write as many padding only RTP packets as necessary
// to satisfy given size to the DownTrack
func (d *DownTrack) WritePaddingRTP(bytesToSend int, paddingOnMute bool, forceMarker bool) int {
	if !d.rtpStats.IsActive() && !paddingOnMute {
		return 0
	}

	// LK-TODO-START
	// Ideally should look at header extensions negotiated for
	// track and decide if padding can be sent. But, browsers behave
	// in unexpected ways when using audio for bandwidth estimation and
	// padding is mainly used to probe for excess available bandwidth.
	// So, to be safe, limit to video tracks
	// LK-TODO-END
	if d.kind == webrtc.RTPCodecTypeAudio {
		return 0
	}

	// LK-TODO-START
	// Potentially write padding even if muted. Given that padding
	// can be sent only on frame boundaries, writing on disabled tracks
	// will give more options.
	// LK-TODO-END
	if d.forwarder.IsMuted() && !paddingOnMute {
		return 0
	}

	// RTP padding maximum is 255 bytes. Break it up.
	// Use 20 byte as estimate of RTP header size (12 byte header + 8 byte extension)
	num := (bytesToSend + RTPPaddingMaxPayloadSize + RTPPaddingEstimatedHeaderSize - 1) / (RTPPaddingMaxPayloadSize + RTPPaddingEstimatedHeaderSize)
	if num == 0 {
		return 0
	}

	snts, err := d.forwarder.GetSnTsForPadding(num, forceMarker)
	if err != nil {
		return 0
	}

	// LK-TODO Look at load balancing a la sfu.Receiver to spread across available CPUs
	bytesSent := 0
	for i := 0; i < len(snts); i++ {
		// LK-TODO-START
		// Hold sending padding packets till first RTCP-RR is received for this RTP stream.
		// That is definitive proof that the remote side knows about this RTP stream.
		// The packet count check at the beginning of this function gates sending padding
		// on as yet unstarted streams which is a reasonable check.
		// LK-TODO-END

		hdr := rtp.Header{
			Version:        2,
			Padding:        true,
			Marker:         false,
			PayloadType:    d.payloadType,
			SequenceNumber: snts[i].sequenceNumber,
			Timestamp:      snts[i].timestamp,
			SSRC:           d.ssrc,
			CSRC:           []uint32{},
		}

		payload := make([]byte, RTPPaddingMaxPayloadSize)
		// last byte of padding has padding size including that byte
		payload[RTPPaddingMaxPayloadSize-1] = byte(RTPPaddingMaxPayloadSize)

		d.pacer.Enqueue(pacer.Packet{
			Header:             &hdr,
			Payload:            payload,
			AbsSendTimeExtID:   uint8(d.absSendTimeExtID),
			TransportWideExtID: uint8(d.transportWideExtID),
			WriteStream:        d.writeStream,
			Metadata: sendPacketMetadata{
				isPadding:       true,
				disableCounter:  true,
				disableRTPStats: paddingOnMute,
			},
			OnSent: d.packetSent,
		})

		//
		// Register with sequencer with invalid layer so that NACKs for these can be filtered out.
		// Retransmission is probably a sign of network congestion/badness.
		// So, retransmitting padding packets is only going to make matters worse.
		//
		if d.sequencer != nil {
			d.sequencer.pushPadding(hdr.SequenceNumber)
		}

		bytesSent += hdr.MarshalSize() + len(payload)
	}

	// STREAM_ALLOCATOR-TODO: change this to pull this counter from stream allocator so that counter can be update in pacer callback
	return bytesSent
}

// Mute enables or disables media forwarding - subscriber triggered
func (d *DownTrack) Mute(muted bool) {
	changed, maxLayer := d.forwarder.Mute(muted)
	d.handleMute(muted, false, changed, maxLayer)
}

// PubMute enables or disables media forwarding - publisher side
func (d *DownTrack) PubMute(pubMuted bool) {
	changed, maxLayer := d.forwarder.PubMute(pubMuted)
	d.handleMute(pubMuted, true, changed, maxLayer)
}

func (d *DownTrack) handleMute(muted bool, isPub bool, changed bool, maxLayer buffer.VideoLayer) {
	if !changed {
		return
	}

	d.connectionStats.UpdateMute(d.forwarder.IsAnyMuted(), time.Now())

	//
	// Subscriber mute changes trigger a max layer notification.
	// That could result in encoding layers getting turned on/off on publisher side
	// (depending on aggregate layer requirements of all subscribers of the track).
	//
	// Publisher mute changes should not trigger notification.
	// If publisher turns off all layers because of subscribers indicating
	// no layers required due to publisher mute (bit of circular dependency),
	// there will be a delay in layers turning back on when unmute happens.
	// Unmute path will require
	//   1. unmute signalling out-of-band from publisher received by down track(s)
	//   2. down track(s) notifying max layer
	//   3. out-of-band notification about max layer sent back to the publisher
	//   4. publisher starts layer(s)
	// Ideally, on publisher mute, whatever layers were active remain active and
	// can be restarted by publisher immediately on unmute.
	//
	// Note that while publisher mute is active, subscriber changes can also happen
	// and that could turn on/off layers on publisher side.
	//
	if !isPub && d.onMaxSubscribedLayerChanged != nil && d.kind == webrtc.RTPCodecTypeVideo {
		notifyLayer := buffer.InvalidLayerSpatial
		if !muted {
			//
			// When unmuting, don't wait for layer lock as
			// client might need to be notified to start layers
			// before locking can happen in the forwarder.
			//
			notifyLayer = maxLayer.Spatial
		}
		d.onMaxSubscribedLayerChanged(d, notifyLayer)
	}

	if sal := d.getStreamAllocatorListener(); sal != nil {
		sal.OnSubscriptionChanged(d)
	}

	// when muting, send a few silence frames to ensure residual noise does not
	// put the comfort noise generator on decoder side in a bad state where it
	// generates noise that is not so comfortable.
	//
	// One possibility is not to inject blank frames when publisher is muted
	// and let forwarding continue. When publisher is muted, unless the media
	// stream is stopped, publisher will send silence frames which should have
	// comfort noise information. But, in case the publisher stops at an
	// inopportune frame (due to media stream stop or injecting audio from a file),
	// the decoder could be in a noisy state. So, inject blank frames on publisher
	// mute too.
	d.blankFramesGeneration.Inc()
	if d.kind == webrtc.RTPCodecTypeAudio && muted {
		d.writeBlankFrameRTP(RTPBlankFramesMuteSeconds, d.blankFramesGeneration.Load())
	}
}

func (d *DownTrack) IsClosed() bool {
	return d.isClosed.Load()
}

func (d *DownTrack) Close() {
	d.CloseWithFlush(true)
}

// CloseWithFlush - flush used to indicate whether send blank frame to flush
// decoder of client.
//  1. When transceiver is reused by other participant's video track,
//     set flush=true to avoid previous video shows before new stream is displayed.
//  2. in case of session migration, participant migrate from other node, video track should
//     be resumed with same participant, set flush=false since we don't need to flush decoder.
func (d *DownTrack) CloseWithFlush(flush bool) {
	if d.isClosed.Swap(true) {
		// already closed
		return
	}

	d.bindLock.Lock()
	d.params.Logger.Debugw("close down track", "flushBlankFrame", flush)
	if d.bound.Load() {
		if d.forwarder != nil {
			d.forwarder.Mute(true)
		}
		// write blank frames after disabling so that other frames do not interfere.
		// Idea here is to send blank key frames to flush the decoder buffer at the remote end.
		// Otherwise, with transceiver re-use last frame from previous stream is held in the
		// display buffer and there could be a brief moment where the previous stream is displayed.
		if flush {
			doneFlushing := d.writeBlankFrameRTP(RTPBlankFramesCloseSeconds, d.blankFramesGeneration.Inc())

			// wait a limited time to flush
			timer := time.NewTimer(flushTimeout)
			defer timer.Stop()

			select {
			case <-doneFlushing:
			case <-timer.C:
				d.blankFramesGeneration.Inc() // in case flush is still running
			}
		}

		d.bound.Store(false)
<<<<<<< HEAD
		d.params.Logger.Debugw("closing sender", "kind", d.kind)
		d.params.Receiver.DeleteDownTrack(d.params.SubID)

		if d.rtcpReader != nil && flush {
			d.params.Logger.Debugw("downtrack close rtcp reader")
			d.rtcpReader.Close()
			d.rtcpReader.OnPacket(nil)
		}
=======
		d.logger.Debugw("closing sender", "kind", d.kind)
	}
	d.receiver.DeleteDownTrack(d.subscriberID)

	if d.rtcpReader != nil && flush {
		d.logger.Debugw("downtrack close rtcp reader")
		d.rtcpReader.Close()
		d.rtcpReader.OnPacket(nil)
>>>>>>> 869f23a0
	}

	d.bindLock.Unlock()
	d.connectionStats.Close()
	d.rtpStats.Stop()
	d.params.Logger.Infow("rtp stats", "direction", "downstream", "mime", d.mime, "ssrc", d.ssrc, "stats", d.rtpStats.ToString())

	if d.onMaxSubscribedLayerChanged != nil && d.kind == webrtc.RTPCodecTypeVideo {
		d.onMaxSubscribedLayerChanged(d, buffer.InvalidLayerSpatial)
	}

	if d.onCloseHandler != nil {
		d.onCloseHandler(!flush)
	}

	d.stopKeyFrameRequester()
	d.ClearStreamAllocatorReportInterval()
}

func (d *DownTrack) SetMaxSpatialLayer(spatialLayer int32) {
	changed, maxLayer, currentLayer := d.forwarder.SetMaxSpatialLayer(spatialLayer)
	if !changed {
		return
	}

	if d.onMaxSubscribedLayerChanged != nil && d.kind == webrtc.RTPCodecTypeVideo && maxLayer.SpatialGreaterThanOrEqual(currentLayer) {
		//
		// Notify when new max is
		//   1. Equal to current -> already locked to the new max
		//   2. Greater than current -> two scenarios
		//      a. is higher than previous max -> client may need to start higher layer before forwarder can lock
		//      b. is lower than previous max -> client can stop higher layer(s)
		//
		d.onMaxSubscribedLayerChanged(d, maxLayer.Spatial)
	}

	if sal := d.getStreamAllocatorListener(); sal != nil {
		sal.OnSubscribedLayerChanged(d, maxLayer)
	}
}

func (d *DownTrack) SetMaxTemporalLayer(temporalLayer int32) {
	changed, maxLayer, _ := d.forwarder.SetMaxTemporalLayer(temporalLayer)
	if !changed {
		return
	}

	if sal := d.getStreamAllocatorListener(); sal != nil {
		sal.OnSubscribedLayerChanged(d, maxLayer)
	}
}

func (d *DownTrack) MaxLayer() buffer.VideoLayer {
	return d.forwarder.MaxLayer()
}

func (d *DownTrack) GetState() DownTrackState {
	dts := DownTrackState{
		RTPStats:                       d.rtpStats,
		DeltaStatsSnapshotId:           d.deltaStatsSnapshotId,
		DeltaStatsOverriddenSnapshotId: d.deltaStatsOverriddenSnapshotId,
		ForwarderState:                 d.forwarder.GetState(),
	}
	return dts
}

func (d *DownTrack) SeedState(state DownTrackState) {
	d.rtpStats.Seed(state.RTPStats)
	d.deltaStatsSnapshotId = state.DeltaStatsSnapshotId
	d.deltaStatsOverriddenSnapshotId = state.DeltaStatsOverriddenSnapshotId
	d.forwarder.SeedState(state.ForwarderState)
}

func (d *DownTrack) UpTrackLayersChange() {
	if sal := d.getStreamAllocatorListener(); sal != nil {
		sal.OnAvailableLayersChanged(d)
	}
}

func (d *DownTrack) UpTrackBitrateAvailabilityChange() {
	if sal := d.getStreamAllocatorListener(); sal != nil {
		sal.OnBitrateAvailabilityChanged(d)
	}
}

func (d *DownTrack) UpTrackMaxPublishedLayerChange(maxPublishedLayer int32) {
	if d.forwarder.SetMaxPublishedLayer(maxPublishedLayer) {
		if sal := d.getStreamAllocatorListener(); sal != nil {
			sal.OnMaxPublishedSpatialChanged(d)
		}
	}
}

func (d *DownTrack) UpTrackMaxTemporalLayerSeenChange(maxTemporalLayerSeen int32) {
	if d.forwarder.SetMaxTemporalLayerSeen(maxTemporalLayerSeen) {
		if sal := d.getStreamAllocatorListener(); sal != nil {
			sal.OnMaxPublishedTemporalChanged(d)
		}
	}
}

func (d *DownTrack) maybeAddTransition(_bitrate int64, distance float64) {
	if d.kind == webrtc.RTPCodecTypeAudio {
		return
	}

	d.connectionStats.AddLayerTransition(distance, time.Now())
}

func (d *DownTrack) UpTrackBitrateReport(availableLayers []int32, bitrates Bitrates) {
	d.maybeAddTransition(
		d.forwarder.GetOptimalBandwidthNeeded(bitrates),
		d.forwarder.DistanceToDesired(availableLayers, bitrates),
	)
}

// OnCloseHandler method to be called on remote tracked removed
func (d *DownTrack) OnCloseHandler(fn func(willBeResumed bool)) {
	d.onCloseHandler = fn
}

func (d *DownTrack) OnBinding(fn func(error)) {
	d.onBinding = fn
}

func (d *DownTrack) AddReceiverReportListener(listener ReceiverReportListener) {
	d.listenerLock.Lock()
	defer d.listenerLock.Unlock()

	d.receiverReportListeners = append(d.receiverReportListeners, listener)
}

func (d *DownTrack) OnStatsUpdate(fn func(dt *DownTrack, stat *livekit.AnalyticsStat)) {
	d.onStatsUpdate = fn
}

func (d *DownTrack) OnRttUpdate(fn func(dt *DownTrack, rtt uint32)) {
	d.onRttUpdate = fn
}

func (d *DownTrack) OnMaxLayerChanged(fn func(dt *DownTrack, layer int32)) {
	d.onMaxSubscribedLayerChanged = fn
}

func (d *DownTrack) IsDeficient() bool {
	return d.forwarder.IsDeficient()
}

func (d *DownTrack) BandwidthRequested() int64 {
	_, brs := d.params.Receiver.GetLayeredBitrate()
	return d.forwarder.BandwidthRequested(brs)
}

func (d *DownTrack) DistanceToDesired() float64 {
	al, brs := d.params.Receiver.GetLayeredBitrate()
	return d.forwarder.DistanceToDesired(al, brs)
}

func (d *DownTrack) AllocateOptimal(allowOvershoot bool) VideoAllocation {
	al, brs := d.params.Receiver.GetLayeredBitrate()
	allocation := d.forwarder.AllocateOptimal(al, brs, allowOvershoot)
	d.maybeStartKeyFrameRequester()
	d.maybeAddTransition(allocation.BandwidthNeeded, allocation.DistanceToDesired)
	return allocation
}

func (d *DownTrack) ProvisionalAllocatePrepare() {
	al, brs := d.params.Receiver.GetLayeredBitrate()
	d.forwarder.ProvisionalAllocatePrepare(al, brs)
}

func (d *DownTrack) ProvisionalAllocate(availableChannelCapacity int64, layers buffer.VideoLayer, allowPause bool, allowOvershoot bool) int64 {
	return d.forwarder.ProvisionalAllocate(availableChannelCapacity, layers, allowPause, allowOvershoot)
}

func (d *DownTrack) ProvisionalAllocateGetCooperativeTransition(allowOvershoot bool) VideoTransition {
	transition := d.forwarder.ProvisionalAllocateGetCooperativeTransition(allowOvershoot)
	d.params.Logger.Debugw("stream: cooperative transition", "transition", transition)
	return transition
}

func (d *DownTrack) ProvisionalAllocateGetBestWeightedTransition() VideoTransition {
	transition := d.forwarder.ProvisionalAllocateGetBestWeightedTransition()
	d.params.Logger.Debugw("stream: best weighted transition", "transition", transition)
	return transition
}

func (d *DownTrack) ProvisionalAllocateCommit() VideoAllocation {
	allocation := d.forwarder.ProvisionalAllocateCommit()
	d.maybeStartKeyFrameRequester()
	d.maybeAddTransition(allocation.BandwidthNeeded, allocation.DistanceToDesired)
	return allocation
}

func (d *DownTrack) AllocateNextHigher(availableChannelCapacity int64, allowOvershoot bool) (VideoAllocation, bool) {
	al, brs := d.params.Receiver.GetLayeredBitrate()
	allocation, available := d.forwarder.AllocateNextHigher(availableChannelCapacity, al, brs, allowOvershoot)
	d.maybeStartKeyFrameRequester()
	d.maybeAddTransition(allocation.BandwidthNeeded, allocation.DistanceToDesired)
	return allocation, available
}

func (d *DownTrack) GetNextHigherTransition(allowOvershoot bool) (VideoTransition, bool) {
	_, brs := d.params.Receiver.GetLayeredBitrate()
	transition, available := d.forwarder.GetNextHigherTransition(brs, allowOvershoot)
	d.params.Logger.Debugw("stream: get next higher layer", "transition", transition, "available", available, "bitrates", brs)
	return transition, available
}

func (d *DownTrack) Pause() VideoAllocation {
	al, brs := d.params.Receiver.GetLayeredBitrate()
	allocation := d.forwarder.Pause(al, brs)
	d.maybeStartKeyFrameRequester()
	d.maybeAddTransition(allocation.BandwidthNeeded, allocation.DistanceToDesired)
	return allocation
}

func (d *DownTrack) Resync() {
	d.forwarder.Resync()
}

func (d *DownTrack) CreateSourceDescriptionChunks() []rtcp.SourceDescriptionChunk {
	if !d.bound.Load() || d.transceiver.Load() == nil {
		return nil
	}
	return []rtcp.SourceDescriptionChunk{
		{
			Source: d.ssrc,
			Items: []rtcp.SourceDescriptionItem{{
				Type: rtcp.SDESCNAME,
				Text: d.params.StreamID,
			}},
		}, {
			Source: d.ssrc,
			Items: []rtcp.SourceDescriptionItem{{
				Type: rtcp.SDESType(15),
				Text: d.transceiver.Load().Mid(),
			}},
		},
	}
}

func (d *DownTrack) CreateSenderReport() *rtcp.SenderReport {
	if !d.bound.Load() {
		return nil
	}

	srFirst, srNewest := d.params.Receiver.GetRTCPSenderReportData(d.forwarder.GetReferenceLayerSpatial())
	return d.rtpStats.GetRtcpSenderReport(d.ssrc, srFirst, srNewest)
}

func (d *DownTrack) writeBlankFrameRTP(duration float32, generation uint32) chan struct{} {
	done := make(chan struct{})
	go func() {
		// don't send if nothing has been sent
		if !d.rtpStats.IsActive() {
			close(done)
			return
		}

		var getBlankFrame func(bool) ([]byte, error)
		switch d.mime {
		case "audio/opus":
			getBlankFrame = d.getOpusBlankFrame
		case "audio/red":
			getBlankFrame = d.getOpusRedBlankFrame
		case "video/vp8":
			getBlankFrame = d.getVP8BlankFrame
		case "video/h264":
			getBlankFrame = d.getH264BlankFrame
		default:
			close(done)
			return
		}

		frameRate := uint32(30)
		if d.mime == "audio/opus" || d.mime == "audio/red" {
			frameRate = 50
		}

		// send a number of blank frames just in case there is loss.
		// Intentionally ignoring check for mute or bandwidth constrained mute
		// as this is used to clear client side buffer.
		numFrames := int(float32(frameRate) * duration)
		frameDuration := time.Duration(1000/frameRate) * time.Millisecond

		ticker := time.NewTicker(frameDuration)
		defer ticker.Stop()

		for {
			if generation != d.blankFramesGeneration.Load() || numFrames <= 0 {
				close(done)
				return
			}

			snts, frameEndNeeded, err := d.forwarder.GetSnTsForBlankFrames(frameRate, 1)
			if err != nil {
				d.params.Logger.Warnw("could not get SN/TS for blank frame", err)
				close(done)
				return
			}

			for i := 0; i < len(snts); i++ {
				hdr := rtp.Header{
					Version:        2,
					Padding:        false,
					Marker:         true,
					PayloadType:    d.payloadType,
					SequenceNumber: snts[i].sequenceNumber,
					Timestamp:      snts[i].timestamp,
					SSRC:           d.ssrc,
					CSRC:           []uint32{},
				}

				payload, err := getBlankFrame(frameEndNeeded)
				if err != nil {
					d.params.Logger.Warnw("could not get blank frame", err)
					close(done)
					return
				}

				d.pacer.Enqueue(pacer.Packet{
					Header:             &hdr,
					Payload:            payload,
					AbsSendTimeExtID:   uint8(d.absSendTimeExtID),
					TransportWideExtID: uint8(d.transportWideExtID),
					WriteStream:        d.writeStream,
					Metadata: sendPacketMetadata{
						isBlankFrame: true,
					},
					OnSent: d.packetSent,
				})

				// only the first frame will need frameEndNeeded to close out the
				// previous picture, rest are small key frames (for the video case)
				frameEndNeeded = false
			}

			numFrames--
			<-ticker.C
		}
	}()

	return done
}

func (d *DownTrack) getOpusBlankFrame(_frameEndNeeded bool) ([]byte, error) {
	// silence frame
	// Used shortly after muting to ensure residual noise does not keep
	// generating noise at the decoder after the stream is stopped
	// i. e. comfort noise generation actually not producing something comfortable.
	payload := make([]byte, len(OpusSilenceFrame))
	copy(payload[0:], OpusSilenceFrame)
	return payload, nil
}

func (d *DownTrack) getOpusRedBlankFrame(_frameEndNeeded bool) ([]byte, error) {
	// primary only silence frame for opus/red, there is no need to contain redundant silent frames
	payload := make([]byte, len(OpusSilenceFrame)+1)

	// primary header
	//  0 1 2 3 4 5 6 7
	// +-+-+-+-+-+-+-+-+
	// |0|   Block PT  |
	// +-+-+-+-+-+-+-+-+
	payload[0] = opusPT
	copy(payload[1:], OpusSilenceFrame)
	return payload, nil
}

func (d *DownTrack) getVP8BlankFrame(frameEndNeeded bool) ([]byte, error) {
	blankVP8, err := d.forwarder.GetPadding(frameEndNeeded)
	if err != nil {
		return nil, err
	}

	// 8x8 key frame
	// Used even when closing out a previous frame. Looks like receivers
	// do not care about content (it will probably end up being an undecodable
	// frame, but that should be okay as there are key frames following)
	payload := make([]byte, len(blankVP8)+len(VP8KeyFrame8x8))
	copy(payload[:len(blankVP8)], blankVP8)
	copy(payload[len(blankVP8):], VP8KeyFrame8x8)
	return payload, nil
}

func (d *DownTrack) getH264BlankFrame(_frameEndNeeded bool) ([]byte, error) {
	// TODO - Jie Zeng
	// now use STAP-A to compose sps, pps, idr together, most decoder support packetization-mode 1.
	// if client only support packetization-mode 0, use single nalu unit packet
	buf := make([]byte, 1462)
	offset := 0
	buf[0] = 0x18 // STAP-A
	offset++
	for _, payload := range H264KeyFrame2x2 {
		binary.BigEndian.PutUint16(buf[offset:], uint16(len(payload)))
		offset += 2
		copy(buf[offset:offset+len(payload)], payload)
		offset += len(payload)
	}
	payload := buf[:offset]
	return payload, nil
}

func (d *DownTrack) handleRTCP(bytes []byte) {
	pkts, err := rtcp.Unmarshal(bytes)
	if err != nil {
		d.params.Logger.Errorw("unmarshal rtcp receiver packets err", err)
		return
	}

	pliOnce := true
	sendPliOnce := func() {
		if pliOnce {
			_, layer := d.forwarder.CheckSync()
			if layer != buffer.InvalidLayerSpatial && !d.forwarder.IsAnyMuted() {
				d.params.Logger.Debugw("sending PLI RTCP", "layer", layer)
				d.params.Receiver.SendPLI(layer, false)
				d.isNACKThrottled.Store(true)
				d.rtpStats.UpdatePliTime()
				pliOnce = false
			}
		}
	}

	rttToReport := uint32(0)

	var numNACKs uint32
	var numPLIs uint32
	var numFIRs uint32
	for _, pkt := range pkts {
		switch p := pkt.(type) {
		case *rtcp.PictureLossIndication:
			numPLIs++
			sendPliOnce()

		case *rtcp.FullIntraRequest:
			numFIRs++
			sendPliOnce()

		case *rtcp.ReceiverEstimatedMaximumBitrate:
			if sal := d.getStreamAllocatorListener(); sal != nil {
				sal.OnREMB(d, p)
			}

		case *rtcp.ReceiverReport:
			// create new receiver report w/ only valid reception reports
			rr := &rtcp.ReceiverReport{
				SSRC:              p.SSRC,
				ProfileExtensions: p.ProfileExtensions,
			}
			for _, r := range p.Reports {
				if r.SSRC != d.ssrc {
					continue
				}
				rr.Reports = append(rr.Reports, r)

				rtt, isRttChanged := d.rtpStats.UpdateFromReceiverReport(r)
				if isRttChanged {
					rttToReport = rtt
				}

				if sal := d.getStreamAllocatorListener(); sal != nil {
					sal.OnRTCPReceiverReport(d, r)
				}
			}
			if len(rr.Reports) > 0 {
				d.listenerLock.RLock()
				for _, l := range d.receiverReportListeners {
					l(d, rr)
				}
				d.listenerLock.RUnlock()
			}

		case *rtcp.TransportLayerNack:
			var nacks []uint16
			for _, pair := range p.Nacks {
				packetList := pair.PacketList()
				numNACKs += uint32(len(packetList))
				nacks = append(nacks, packetList...)
			}
			go d.retransmitPackets(nacks)

		case *rtcp.TransportLayerCC:
			if p.MediaSSRC == d.ssrc {
				if sal := d.getStreamAllocatorListener(); sal != nil {
					sal.OnTransportCCFeedback(d, p)
				}
			}
		}
	}

	d.rtpStats.UpdateNack(numNACKs)
	d.rtpStats.UpdatePli(numPLIs)
	d.rtpStats.UpdateFir(numFIRs)

	if rttToReport != 0 {
		if d.sequencer != nil {
			d.sequencer.setRTT(rttToReport)
		}

		if d.onRttUpdate != nil {
			d.onRttUpdate(d, rttToReport)
		}

		d.updatePlayoutDelay()
	}
}

func (d *DownTrack) SetConnected() {
	if !d.connected.Swap(true) {
		d.onBindAndConnected()
	}
}

// SetActivePaddingOnMuteUpTrack will enable padding on the track when its uptrack is muted.
// Pion will not fire OnTrack event until it receives packet for the track,
// so we send padding packets to help pion client (go-sdk) to fire the event.
func (d *DownTrack) SetActivePaddingOnMuteUpTrack() {
	d.activePaddingOnMuteUpTrack.Store(true)
}

func (d *DownTrack) retransmitPackets(nacks []uint16) {
	if d.sequencer == nil {
		return
	}

	if FlagStopRTXOnPLI && d.isNACKThrottled.Load() {
		return
	}

	filtered, disallowedLayers := d.forwarder.FilterRTX(nacks)
	if len(filtered) == 0 {
		return
	}

	src := PacketFactory.Get().(*[]byte)
	defer PacketFactory.Put(src)

	nackAcks := uint32(0)
	nackMisses := uint32(0)
	numRepeatedNACKs := uint32(0)
	nackInfos := make([]NackInfo, 0, len(filtered))
	for _, meta := range d.sequencer.getPacketsMeta(filtered) {
		if disallowedLayers[meta.layer] {
			continue
		}

		nackAcks++
		nackInfos = append(nackInfos, NackInfo{
			SequenceNumber: meta.targetSeqNo,
			Timestamp:      meta.timestamp,
			Attempts:       meta.nacked,
		})

		pktBuff := *src
		n, err := d.params.Receiver.ReadRTP(pktBuff, uint8(meta.layer), meta.sourceSeqNo)
		if err != nil {
			if err == io.EOF {
				break
			}
			nackMisses++
			continue
		}

		if meta.nacked > 1 {
			numRepeatedNACKs++
		}

		var pkt rtp.Packet
		if err = pkt.Unmarshal(pktBuff[:n]); err != nil {
			continue
		}
		pkt.Header.SequenceNumber = meta.targetSeqNo
		pkt.Header.Timestamp = meta.timestamp
		pkt.Header.SSRC = d.ssrc
		pkt.Header.PayloadType = d.payloadType

		var payload []byte
		pool := PacketFactory.Get().(*[]byte)
		if d.mime == "video/vp8" && len(pkt.Payload) > 0 {
			var incomingVP8 buffer.VP8
			if err = incomingVP8.Unmarshal(pkt.Payload); err != nil {
				d.params.Logger.Errorw("unmarshalling VP8 packet err", err)
				PacketFactory.Put(pool)
				continue
			}

			if len(meta.codecBytes) != 0 {
				payload = d.translateVP8PacketTo(&pkt, &incomingVP8, meta.codecBytes, pool)
			}
		}
		if payload == nil {
			payload = (*pool)[:len(pkt.Payload)]
			copy(payload, pkt.Payload)
		}

		d.pacer.Enqueue(pacer.Packet{
			Header:             &pkt.Header,
			Extensions:         []pacer.ExtensionData{{ID: uint8(d.dependencyDescriptorExtID), Payload: meta.ddBytes}},
			Payload:            payload,
			AbsSendTimeExtID:   uint8(d.absSendTimeExtID),
			TransportWideExtID: uint8(d.transportWideExtID),
			WriteStream:        d.writeStream,
			Metadata: sendPacketMetadata{
				isRTX: true,
				pool:  pool,
			},
			OnSent: d.packetSent,
		})
	}

	d.totalRepeatedNACKs.Add(numRepeatedNACKs)

	d.rtpStats.UpdateNackProcessed(nackAcks, nackMisses, numRepeatedNACKs)
	// STREAM-ALLOCATOR-EXPERIMENTAL-TODO-START
	// Need to check on the following
	//   - get all NACKs from sequencer even if SFU is not acknowledging,
	//     i. e. SFU does not acknowledge even same sequence number is NACKed too closely,
	//     but if sequencer return those also (even if not actually retransmitting),
	//     will that provide a signal?
	//   - get padding NACKs also? Maybe only look at them when their NACK count is 2?
	//     because padding runs in a separate path, it could get out of order with
	//     primary packets. So, it could be NACKed once. But, a repeat NACK means they
	//     were probably lost. But, as we do not retransmit padding packets, more than
	//     the second try does not provide any useful signal.
	// STREAM-ALLOCATOR-EXPERIMENTAL-TODO-END
	if sal := d.getStreamAllocatorListener(); sal != nil && len(nackInfos) != 0 {
		sal.OnNACK(d, nackInfos)
	}
}

func (d *DownTrack) getTranslatedRTPHeader(extPkt *buffer.ExtPacket, tp *TranslationParams) (*rtp.Header, error) {
	tpRTP := tp.rtp
	hdr := extPkt.Packet.Header
	hdr.PayloadType = d.payloadType
	hdr.Timestamp = tpRTP.timestamp
	hdr.SequenceNumber = tpRTP.sequenceNumber
	hdr.SSRC = d.ssrc
	if tp.marker {
		hdr.Marker = tp.marker
	}

	return &hdr, nil
}

func (d *DownTrack) translateVP8PacketTo(pkt *rtp.Packet, incomingVP8 *buffer.VP8, translatedVP8 []byte, outbuf *[]byte) []byte {
	buf := (*outbuf)[:len(pkt.Payload)+len(translatedVP8)-incomingVP8.HeaderSize]
	srcPayload := pkt.Payload[incomingVP8.HeaderSize:]
	dstPayload := buf[len(translatedVP8):]
	copy(dstPayload, srcPayload)

	copy(buf[:len(translatedVP8)], translatedVP8)
	return buf
}

func (d *DownTrack) DebugInfo() map[string]interface{} {
	rtpMungerParams := d.forwarder.GetRTPMungerParams()
	stats := map[string]interface{}{
		"HighestIncomingSN": rtpMungerParams.highestIncomingSN,
		"LastSN":            rtpMungerParams.lastSN,
		"SNOffset":          rtpMungerParams.snOffset,
		"LastTS":            rtpMungerParams.lastTS,
		"TSOffset":          rtpMungerParams.tsOffset,
		"LastMarker":        rtpMungerParams.lastMarker,
		"LastPli":           d.rtpStats.LastPli(),
	}

	senderReport := d.CreateSenderReport()
	if senderReport != nil {
		stats["NTPTime"] = senderReport.NTPTime
		stats["RTPTime"] = senderReport.RTPTime
		stats["PacketCount"] = senderReport.PacketCount
	}

	return map[string]interface{}{
		"SubscriberID":        d.params.SubID,
		"TrackID":             d.id,
		"StreamID":            d.params.StreamID,
		"SSRC":                d.ssrc,
		"MimeType":            d.codec.MimeType,
		"Bound":               d.bound.Load(),
		"Muted":               d.forwarder.IsMuted(),
		"PubMuted":            d.forwarder.IsPubMuted(),
		"CurrentSpatialLayer": d.forwarder.CurrentLayer().Spatial,
		"Stats":               stats,
	}
}

func (d *DownTrack) getExpectedRTPTimestamp(at time.Time) (uint32, uint64, error) {
	return d.rtpStats.GetExpectedRTPTimestamp(at)
}

func (d *DownTrack) GetConnectionScoreAndQuality() (float32, livekit.ConnectionQuality) {
	return d.connectionStats.GetScoreAndQuality()
}

func (d *DownTrack) GetTrackStats() *livekit.RTPStats {
	return d.rtpStats.ToProto()
}

func (d *DownTrack) deltaStats(ds *buffer.RTPDeltaInfo) map[uint32]*buffer.StreamStatsWithLayers {
	if ds == nil {
		return nil
	}

	streamStats := make(map[uint32]*buffer.StreamStatsWithLayers, 1)
	streamStats[d.ssrc] = &buffer.StreamStatsWithLayers{
		RTPStats: ds,
		Layers: map[int32]*buffer.RTPDeltaInfo{
			0: ds,
		},
	}

	return streamStats
}

func (d *DownTrack) getDeltaStats() map[uint32]*buffer.StreamStatsWithLayers {
	return d.deltaStats(d.rtpStats.DeltaInfo(d.deltaStatsSnapshotId))
}

func (d *DownTrack) getDeltaStatsOverridden() map[uint32]*buffer.StreamStatsWithLayers {
	return d.deltaStats(d.rtpStats.DeltaInfoOverridden(d.deltaStatsOverriddenSnapshotId))
}

func (d *DownTrack) GetNackStats() (totalPackets uint32, totalRepeatedNACKs uint32) {
	totalPackets = d.rtpStats.GetTotalPacketsPrimary()
	totalRepeatedNACKs = d.totalRepeatedNACKs.Load()
	return
}

func (d *DownTrack) GetAndResetBytesSent() (uint32, uint32) {
	return d.bytesSent.Swap(0), d.bytesRetransmitted.Swap(0)
}

func (d *DownTrack) onBindAndConnected() {
	if d.connected.Load() && d.bound.Load() && !d.bindAndConnectedOnce.Swap(true) {
		if d.kind == webrtc.RTPCodecTypeVideo {
			_, layer := d.forwarder.CheckSync()
			if layer != buffer.InvalidLayerSpatial {
				d.params.Receiver.SendPLI(layer, true)
			}
		}

		if d.activePaddingOnMuteUpTrack.Load() {
			go d.sendPaddingOnMute()
		}
	}
}

func (d *DownTrack) sendPaddingOnMute() {
	// let uptrack have chance to send packet before we send padding
	time.Sleep(waitBeforeSendPaddingOnMute)

	d.params.Logger.Debugw("sending padding on mute")
	if d.kind == webrtc.RTPCodecTypeVideo {
		d.sendPaddingOnMuteForVideo()
	} else if d.mime == "audio/opus" {
		d.sendSilentFrameOnMuteForOpus()
	}
}

func (d *DownTrack) sendPaddingOnMuteForVideo() {
	paddingOnMuteInterval := 100 * time.Millisecond
	numPackets := maxPaddingOnMuteDuration / paddingOnMuteInterval
	for i := 0; i < int(numPackets); i++ {
		if d.rtpStats.IsActive() || d.IsClosed() {
			return
		}
		d.WritePaddingRTP(20, true, true)
		time.Sleep(paddingOnMuteInterval)
	}
}

func (d *DownTrack) sendSilentFrameOnMuteForOpus() {
	frameRate := uint32(50)
	frameDuration := time.Duration(1000/frameRate) * time.Millisecond
	numFrames := frameRate * uint32(maxPaddingOnMuteDuration/time.Second)
	for {
		if d.rtpStats.IsActive() || d.IsClosed() || numFrames <= 0 {
			return
		}
		snts, _, err := d.forwarder.GetSnTsForBlankFrames(frameRate, 1)
		if err != nil {
			d.params.Logger.Warnw("could not get SN/TS for blank frame", err)
			return
		}
		for i := 0; i < len(snts); i++ {
			hdr := rtp.Header{
				Version:        2,
				Padding:        false,
				Marker:         true,
				PayloadType:    d.payloadType,
				SequenceNumber: snts[i].sequenceNumber,
				Timestamp:      snts[i].timestamp,
				SSRC:           d.ssrc,
				CSRC:           []uint32{},
			}

			payload, err := d.getOpusBlankFrame(false)
			if err != nil {
				d.params.Logger.Warnw("could not get blank frame", err)
				return
			}

			d.pacer.Enqueue(pacer.Packet{
				Header:             &hdr,
				Payload:            payload,
				AbsSendTimeExtID:   uint8(d.absSendTimeExtID),
				TransportWideExtID: uint8(d.transportWideExtID),
				WriteStream:        d.writeStream,
				Metadata: sendPacketMetadata{
					isBlankFrame:    true,
					disableRTPStats: true,
				},
				OnSent: d.packetSent,
			})
		}

		numFrames--
		time.Sleep(frameDuration)
	}
}

func (d *DownTrack) HandleRTCPSenderReportData(_payloadType webrtc.PayloadType, _layer int32, _srData *buffer.RTCPSenderReportData) error {
	return nil
}

func (d *DownTrack) SetUpstreamRTT(rttMs uint32) {
	if d.upstreamRtt.Load() == rttMs {
		return
	}

	d.upstreamRtt.Store(rttMs)
	d.updatePlayoutDelay()
}

func (d *DownTrack) updatePlayoutDelay() {
	if d.playoutDelayExtID == 0 || !d.params.PlayoutDelayLimit.GetEnabled() {
		return
	}

	d.playoutUpdateLock.Lock()
	if time.Since(d.lastPlayoutUpdateAt) < playoutDelayUpdateInterval {
		d.playoutUpdateLock.Unlock()
		return
	}
	d.lastPlayoutUpdateAt = time.Now()
	d.playoutUpdateLock.Unlock()

	rttMax := d.upstreamRtt.Load()
	if rtt := d.rtpStats.GetRtt(); rtt > rttMax {
		rttMax = rtt
	}

	// target delay is 50% more than RTT
	targetDelay := rttMax * 15 / 10
	currentDelay := d.playoutDelay.Load()
	if currentDelay != nil {
		currentTargetDelay := uint32(currentDelay.(rtpextension.PlayOutDelay).Min)
		targetDelay = (currentTargetDelay + targetDelay) / 2
	}

	playoutDelay := rtpextension.PlayOutDelay{
		Min: uint16(targetDelay),
		Max: uint16(d.params.PlayoutDelayLimit.Max),
	}

	if playoutDelay.Min < uint16(d.params.PlayoutDelayLimit.Min) {
		playoutDelay.Min = uint16(d.params.PlayoutDelayLimit.Min)
	}

	if playoutDelay.Min > uint16(d.params.PlayoutDelayLimit.Max) {
		playoutDelay.Min = uint16(d.params.PlayoutDelayLimit.Max)
	}

	if currentDelay == nil || playoutDelay != currentDelay.(rtpextension.PlayOutDelay) {
		b, err := playoutDelay.Marshal()
		if err != nil {
			d.params.Logger.Warnw("could not marshal playout delay", err, "playoutdelay", playoutDelay, "upstreamrtt", d.upstreamRtt.Load(), "downstreamrtt", d.rtpStats.GetRtt())
		} else {
			d.params.Logger.Debugw("setting playout delay", "playoutdelay", playoutDelay, "upstreamrtt", d.upstreamRtt.Load(), "downstreamrtt", d.rtpStats.GetRtt())
			d.playoutDelayBytes.Store(b)
			d.playoutDelay.Store(playoutDelay)
		}
	}
}

type sendPacketMetadata struct {
	layer           int32
	arrival         time.Time
	isKeyFrame      bool
	isRTX           bool
	isPadding       bool
	isBlankFrame    bool
	disableCounter  bool
	disableRTPStats bool
	tp              *TranslationParams
	pool            *[]byte
}

func (d *DownTrack) packetSent(md interface{}, hdr *rtp.Header, payloadSize int, sendTime time.Time, sendError error) {
	spmd, ok := md.(sendPacketMetadata)
	if !ok {
		d.params.Logger.Errorw("invalid send packet metadata", nil)
		return
	}

	if spmd.pool != nil {
		PacketFactory.Put(spmd.pool)
	}

	if sendError != nil {
		return
	}

	headerSize := hdr.MarshalSize()
	if !spmd.disableCounter {
		// STREAM-ALLOCATOR-TODO: remove this stream allocator bytes counter once stream allocator changes fully to pull bytes counter
		size := uint32(headerSize + payloadSize)
		d.streamAllocatorBytesCounter.Add(size)
		if spmd.isRTX {
			d.bytesRetransmitted.Add(size)
		} else {
			d.bytesSent.Add(size)
		}
	}

	if !spmd.disableRTPStats {
		packetTime := spmd.arrival
		if packetTime.IsZero() {
			packetTime = sendTime
		}
		if spmd.isPadding {
			d.rtpStats.Update(hdr, 0, payloadSize, packetTime)
		} else {
			d.rtpStats.Update(hdr, payloadSize, 0, packetTime)
		}
	}

	if spmd.isKeyFrame {
		d.isNACKThrottled.Store(false)
		d.rtpStats.UpdateKeyFrame(1)
		d.params.Logger.Debugw(
			"forwarding key frame",
			"layer", spmd.layer,
			"rtpsn", hdr.SequenceNumber,
			"rtpts", hdr.Timestamp,
		)
	}

	if spmd.tp != nil {
		if spmd.tp.isSwitchingToMaxSpatial && d.onMaxSubscribedLayerChanged != nil && d.kind == webrtc.RTPCodecTypeVideo {
			d.onMaxSubscribedLayerChanged(d, spmd.tp.maxSpatialLayer)
		}

		if spmd.tp.isSwitchingToRequestSpatial {
			locked, _ := d.forwarder.CheckSync()
			if locked {
				d.stopKeyFrameRequester()
			}
		}

		if spmd.tp.isResuming {
			if sal := d.getStreamAllocatorListener(); sal != nil {
				sal.OnResume(d)
			}
		}
	}
}

// -------------------------------------------------------------------------------<|MERGE_RESOLUTION|>--- conflicted
+++ resolved
@@ -877,25 +877,14 @@
 		}
 
 		d.bound.Store(false)
-<<<<<<< HEAD
 		d.params.Logger.Debugw("closing sender", "kind", d.kind)
-		d.params.Receiver.DeleteDownTrack(d.params.SubID)
-
-		if d.rtcpReader != nil && flush {
-			d.params.Logger.Debugw("downtrack close rtcp reader")
-			d.rtcpReader.Close()
-			d.rtcpReader.OnPacket(nil)
-		}
-=======
-		d.logger.Debugw("closing sender", "kind", d.kind)
-	}
-	d.receiver.DeleteDownTrack(d.subscriberID)
+	}
+	d.params.Receiver.DeleteDownTrack(d.params.SubID)
 
 	if d.rtcpReader != nil && flush {
-		d.logger.Debugw("downtrack close rtcp reader")
+		d.params.Logger.Debugw("downtrack close rtcp reader")
 		d.rtcpReader.Close()
 		d.rtcpReader.OnPacket(nil)
->>>>>>> 869f23a0
 	}
 
 	d.bindLock.Unlock()
